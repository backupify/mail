--- conflicted
+++ resolved
@@ -578,13 +578,9 @@
       c.filename = string
       c.parameters.should == {'filename' => string}
       c.encoded.should == result
-<<<<<<< HEAD
-      $KCODE = original
-=======
       if RUBY_VERSION < '1.9'
         $KCODE = storedkcode
       end 
->>>>>>> 5beaf7ed
     end
     
   end
