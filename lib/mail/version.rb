--- conflicted
+++ resolved
@@ -1,24 +1,10 @@
 module Mail
   module VERSION
 
-<<<<<<< HEAD
     MAJOR = 2
     MINOR = 6
     PATCH = 2
     BUILD = 'edge'
-=======
-    version = {}
-    File.read(File.join(File.dirname(__FILE__), '../', '../', 'VERSION')).each_line do |line|
-      type, value = line.chomp.split(":")
-      next if type =~ /^\s+$/  || value =~ /^\s+$/
-      version[type] = value
-    end
-
-    MAJOR = version['major']
-    MINOR = version['minor']
-    PATCH = version['patch']
-    BUILD = version['build']
->>>>>>> c849651f
 
     STRING = [MAJOR, MINOR, PATCH, BUILD].compact.join('.')
 
