--- conflicted
+++ resolved
@@ -45,13 +45,8 @@
                         :arguments      => '-i -t' }.merge(values)
     end
 
-<<<<<<< HEAD
-    def self.call(path, arguments, mail)
+    def self.call(path, arguments, destinations, mail)
       check_params(mail)
-
-=======
-    def self.call(path, arguments, destinations, mail)
->>>>>>> 7b5d711f
       IO.popen("#{path} #{arguments}", "w+") do |io|
         io.puts mail.encoded.to_lf
         io.flush
