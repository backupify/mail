# encoding: utf-8
module Mail
  module CommonMessageId # :nodoc:
    def element
      @element ||= Mail::MessageIdsElement.new(value)
    end
    
<<<<<<< HEAD
    module InstanceMethods # :doc:

      def element
        @element ||= Mail::MessageIdsElement.new(value)
      end
      
      def parse(val = nil)
        unless val.blank?
          @element = Mail::MessageIdsElement.new(self.value)
        else
          nil
        end
      end
      
      def message_id
        element.message_id
=======
    def parse(val = value)
      unless val.blank?
        @element = Mail::MessageIdsElement.new(val)
      else
        nil
>>>>>>> 5beaf7ed
      end
    end
    
    def message_id
      element.message_id
    end
    
    def message_ids
      element.message_ids
    end
    
    def default
      if message_ids.length == 1
        message_ids[0]
      else
        message_ids
      end
    end

    private
    
    def do_encode(field_name)
      %Q{#{field_name}: #{message_ids.map { |m| "<#{m}>" }.join(', ')}\r\n}
    end
    
    def do_decode
      "#{message_ids.map { |m| "<#{m}>" }.join(', ')}"
    end
    
  end
end<|MERGE_RESOLUTION|>--- conflicted
+++ resolved
@@ -4,31 +4,12 @@
     def element
       @element ||= Mail::MessageIdsElement.new(value)
     end
-    
-<<<<<<< HEAD
-    module InstanceMethods # :doc:
 
-      def element
-        @element ||= Mail::MessageIdsElement.new(value)
-      end
-      
-      def parse(val = nil)
-        unless val.blank?
-          @element = Mail::MessageIdsElement.new(self.value)
-        else
-          nil
-        end
-      end
-      
-      def message_id
-        element.message_id
-=======
     def parse(val = value)
       unless val.blank?
         @element = Mail::MessageIdsElement.new(val)
       else
         nil
->>>>>>> 5beaf7ed
       end
     end
     
