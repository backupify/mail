# encoding: utf-8
require 'mail/fields/common/common_field'

module Mail
  # Provides access to an unstructured header field
  #
  # ===Per RFC 2822:
  #  2.2.1. Unstructured Header Field Bodies
  #  
  #     Some field bodies in this standard are defined simply as
  #     "unstructured" (which is specified below as any US-ASCII characters,
  #     except for CR and LF) with no further restrictions.  These are
  #     referred to as unstructured field bodies.  Semantically, unstructured
  #     field bodies are simply to be treated as a single line of characters
  #     with no further processing (except for header "folding" and
  #     "unfolding" as described in section 2.2.3).
  class UnstructuredField
    
    include Mail::CommonField
    include Mail::Utilities
    
<<<<<<< HEAD
    def initialize(name, value, charset = nil)
      if charset
        self.charset = charset
      else
        if value.respond_to?(:encoding)
          self.charset = value.encoding
        else
          self.charset = $KCODE
        end
      end
      self.name = name
      self.value = value
      self
    end
    
    def charset
      @charset
    end
    
    def charset=(val)
      @charset = val
=======
    def initialize(*args)
      @errors = []
      self.name = args.first
      self.value = args.last
      self
    end
    
    def errors
      @errors
>>>>>>> 5beaf7ed
    end
    
    def encoded
      do_encode(self.name)
    end
    
    def decoded
      do_decode
    end

    def default
      decoded
    end
    
    def parse # An unstructured field does not parse
      self
    end

    private
    
    def do_encode(name)
      value.nil? ? '' : "#{wrapped_value}\r\n"
    end
    
    def do_decode
      value.blank? ? nil : Encodings.decode_encode(value, :decode)
    end
    
    # 2.2.3. Long Header Fields
    # 
    #  Each header field is logically a single line of characters comprising
    #  the field name, the colon, and the field body.  For convenience
    #  however, and to deal with the 998/78 character limitations per line,
    #  the field body portion of a header field can be split into a multiple
    #  line representation; this is called "folding".  The general rule is
    #  that wherever this standard allows for folding white space (not
    #  simply WSP characters), a CRLF may be inserted before any WSP.  For
    #  example, the header field:
    #  
    #          Subject: This is a test
    #  
    #  can be represented as:
    #  
    #          Subject: This
    #           is a test
    #  
    #  Note: Though structured field bodies are defined in such a way that
    #  folding can take place between many of the lexical tokens (and even
    #  within some of the lexical tokens), folding SHOULD be limited to
    #  placing the CRLF at higher-level syntactic breaks.  For instance, if
    #  a field body is defined as comma-separated values, it is recommended
    #  that folding occur after the comma separating the structured items in
    #  preference to other places where the field could be folded, even if
    #  it is allowed elsewhere.
    def wrapped_value # :nodoc:
      case
      when decoded.to_s.ascii_only? && field_length <= 78
        "#{name}: #{value}"
      when field_length <= 40 # Allow for =?ISO-8859-1?B?=...=
        "#{name}: #{encode(value)}"
      else
        @folded_line = []
        @unfolded_line = value.clone
        fold("#{name}: ".length)
        folded = @folded_line.map { |l| l unless l.blank? }.compact.join("\r\n\t")
        "#{name}: #{folded}"
      end
    end

    def fold(prepend = 0) # :nodoc:
      # Get the last whitespace character, OR we'll just choose 
      # 78 if there is no whitespace
      @unfolded_line.ascii_only? ? (limit = 78 - prepend) : (limit = 40 - prepend)
      wspp = @unfolded_line.slice(0..limit) =~ /[ \t][^ \T]*$/ || limit
      wspp = limit if wspp == 0
      @folded_line << encode(@unfolded_line.slice!(0...wspp))
      if @unfolded_line.length > limit
        fold
      else
        @folded_line << encode(@unfolded_line)
      end
    end

    def encode(value)
      if value.ascii_only?
        value
      else
        Encodings.b_value_encode(value, @charset)
      end
    end

  end
end<|MERGE_RESOLUTION|>--- conflicted
+++ resolved
@@ -19,7 +19,6 @@
     include Mail::CommonField
     include Mail::Utilities
     
-<<<<<<< HEAD
     def initialize(name, value, charset = nil)
       if charset
         self.charset = charset
@@ -41,17 +40,10 @@
     
     def charset=(val)
       @charset = val
-=======
-    def initialize(*args)
-      @errors = []
-      self.name = args.first
-      self.value = args.last
-      self
     end
-    
+
     def errors
       @errors
->>>>>>> 5beaf7ed
     end
     
     def encoded
