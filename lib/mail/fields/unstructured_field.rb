# encoding: utf-8
require 'mail/fields/common/common_field'

module Mail
  # Provides access to an unstructured header field
  #
  # ===Per RFC 2822:
  #  2.2.1. Unstructured Header Field Bodies
  #  
  #     Some field bodies in this standard are defined simply as
  #     "unstructured" (which is specified below as any US-ASCII characters,
  #     except for CR and LF) with no further restrictions.  These are
  #     referred to as unstructured field bodies.  Semantically, unstructured
  #     field bodies are simply to be treated as a single line of characters
  #     with no further processing (except for header "folding" and
  #     "unfolding" as described in section 2.2.3).
  class UnstructuredField
    
    include Mail::CommonField
    include Mail::Utilities
    
    def initialize(name, value, charset = nil)
      self.charset = charset
      @errors = []
      if charset
        self.charset = charset
      else
        if value.to_s.respond_to?(:encoding)
          self.charset = value.to_s.encoding
        else
          self.charset = $KCODE
        end
      end
      self.name = name
      self.value = value
      self
    end
    
    def charset
      @charset
    end
    
    def charset=(val)
      @charset = val
    end

    def errors
      @errors
    end
    
    def encoded
      do_encode(self.name)
    end
    
    def decoded
      do_decode
    end

    def default
      decoded
    end
    
    def parse # An unstructured field does not parse
      self
    end

    private
    
    def do_encode(name)
      value.nil? ? '' : "#{wrapped_value}\r\n"
    end
    
    def do_decode
      value.blank? ? nil : Encodings.decode_encode(value, :decode)
    end
    
    # 2.2.3. Long Header Fields
    # 
    #  Each header field is logically a single line of characters comprising
    #  the field name, the colon, and the field body.  For convenience
    #  however, and to deal with the 998/78 character limitations per line,
    #  the field body portion of a header field can be split into a multiple
    #  line representation; this is called "folding".  The general rule is
    #  that wherever this standard allows for folding white space (not
    #  simply WSP characters), a CRLF may be inserted before any WSP.  For
    #  example, the header field:
    #  
    #          Subject: This is a test
    #  
    #  can be represented as:
    #  
    #          Subject: This
    #           is a test
    #  
    #  Note: Though structured field bodies are defined in such a way that
    #  folding can take place between many of the lexical tokens (and even
    #  within some of the lexical tokens), folding SHOULD be limited to
    #  placing the CRLF at higher-level syntactic breaks.  For instance, if
    #  a field body is defined as comma-separated values, it is recommended
    #  that folding occur after the comma separating the structured items in
    #  preference to other places where the field could be folded, even if
    #  it is allowed elsewhere.
    def wrapped_value # :nodoc:
      @folded_line = []
      @unfolded_line = decoded.to_s.split(/[ \t]/)
      fold("#{name}: ".length)
      wrap_lines(name, @folded_line)
    end
   
    # 6.2. Display of 'encoded-word's
    # 
    #  When displaying a particular header field that contains multiple
    #  'encoded-word's, any 'linear-white-space' that separates a pair of
    #  adjacent 'encoded-word's is ignored.  (This is to allow the use of
    #  multiple 'encoded-word's to represent long strings of unencoded text,
    #  without having to separate 'encoded-word's where spaces occur in the
    #  unencoded text.)
    def wrap_lines(name, folded_lines)
      result = []
      index = 0
      result[index] = "#{name}: #{folded_lines.shift}"
<<<<<<< HEAD
      result.concat(folded_lines)
      result.join("\r\n\t")
    end

    def fold(prepend = 0) # :nodoc:
      encoding = @charset.to_s.upcase.gsub('_', '-')
      while !@unfolded_line.empty?
        encoded = false
        limit = 78 - prepend
        line = ""
        while !@unfolded_line.empty?          
          break unless word = @unfolded_line.first.dup
          # Remember whether it was non-ascii before we encode it ('cause then we can't tell anymore)
          non_ascii = word.not_ascii_only?
          encoded_word = encode(word)
          # Skip to next line if we're going to go past the limit
          # Unless this is the first word, in which case we're going to add it anyway
          # Note: This means that a word that's longer than 998 characters is going to break the spec. Please fix if this is a problem for you.
          # (The fix, it seems, would be to use encoded-word encoding on it, because that way you can break it across multiple lines and 
          # the linebreak will be ignored)
          break if !line.empty? && (line.length + encoded_word.length + 1 > limit)
          # If word was the first non-ascii word, we're going to make the entire line encoded and we're going to reduce the limit accordingly
          if non_ascii && !encoded
            encoded = true
            encoded_word_safify!(line)
            limit = limit - 8 - encoding.length  # minus the =?...?Q?...?= part, the possible leading white-space, and the name of the encoding
          end
          # Remove the word from the queue ...
          @unfolded_line.shift
          # ... add it in encoded form to the current line
          line << " " unless line.empty?
          encoded_word_safify!(encoded_word) if encoded
          line << encoded_word          
        end
        # Add leading whitespace if both this and the last line were encoded, because whitespace between two encoded-words is ignored when decoding
        line = " " + line if encoded && @folded_line.last && @folded_line.last.index('=?') == 0
        # Encode the line if necessary
        line = "=?#{encoding}?Q?#{line.gsub(/ /, '_')}?=" if encoded
        # Add the line to the output and reset the prepend
        @folded_line << line
        prepend = 0
=======
      folded_lines.each do |line|
        if (result[index] + line).length < 77
          result[index] << " " + line
        else
          result[index] << "\r\n\s"
          index += 1
          result[index] = line
        end
      end
      result.join
    end

    def fold(prepend = 0) # :nodoc:
      # Get the last whitespace character, OR we'll just choose 
      # 78 if there is no whitespace, or 23 for non ascii:
      # Each QP byte is 6 chars (=0A)
      # Plus 18 for the =?encoding?Q?= ... ?=
      # Plus 2 for the \r\n and 1 for the \s
      # 80 - 2 - 1 - 18 = 59 / 6 ~= 10
      @unfolded_line.ascii_only? ? (limit = 78 - prepend) : (limit = 10 - prepend)
      # find the last white space character within the limit
      if wspp = @unfolded_line.mb_chars.slice(0..limit) =~ /[ \t][^ \t]*$/
        wrap = true
        wspp = limit if wspp == 0
        @folded_line << encode(@unfolded_line.mb_chars.slice!(0...wspp).strip.to_str)
        @folded_line.flatten!
      # if no last whitespace before the limit, find the first
      elsif wspp = @unfolded_line.mb_chars =~ /[ \t][^ \t]/
        wrap = true
        wspp = limit if wspp == 0
        @folded_line << encode(@unfolded_line.mb_chars.slice!(0...wspp).strip.to_str)
        @folded_line.flatten!
      # if no whitespace, don't wrap
      else
        wrap = false
      end

      if wrap && @unfolded_line.length > limit
        fold
      else
        @folded_line << encode(@unfolded_line)
        @folded_line.flatten!
>>>>>>> 5ca4ebcc
      end
    end
        
    def encode(value)
      (value.not_ascii_only? ? [value].pack("M").gsub("=\n", '') : value).gsub("\r", "=0D").gsub("\n", "=0A")
    end
    
    def encoded_word_safify!(value)
      value.gsub!(/"/,  '=22')
      value.gsub!(/\(/, '=28')
      value.gsub!(/\)/, '=29')
      value.gsub!(/\?/, '=3F')
      value.gsub!(/_/,  '=5F')
    end

  end
end<|MERGE_RESOLUTION|>--- conflicted
+++ resolved
@@ -119,59 +119,8 @@
       result = []
       index = 0
       result[index] = "#{name}: #{folded_lines.shift}"
-<<<<<<< HEAD
       result.concat(folded_lines)
       result.join("\r\n\t")
-    end
-
-    def fold(prepend = 0) # :nodoc:
-      encoding = @charset.to_s.upcase.gsub('_', '-')
-      while !@unfolded_line.empty?
-        encoded = false
-        limit = 78 - prepend
-        line = ""
-        while !@unfolded_line.empty?          
-          break unless word = @unfolded_line.first.dup
-          # Remember whether it was non-ascii before we encode it ('cause then we can't tell anymore)
-          non_ascii = word.not_ascii_only?
-          encoded_word = encode(word)
-          # Skip to next line if we're going to go past the limit
-          # Unless this is the first word, in which case we're going to add it anyway
-          # Note: This means that a word that's longer than 998 characters is going to break the spec. Please fix if this is a problem for you.
-          # (The fix, it seems, would be to use encoded-word encoding on it, because that way you can break it across multiple lines and 
-          # the linebreak will be ignored)
-          break if !line.empty? && (line.length + encoded_word.length + 1 > limit)
-          # If word was the first non-ascii word, we're going to make the entire line encoded and we're going to reduce the limit accordingly
-          if non_ascii && !encoded
-            encoded = true
-            encoded_word_safify!(line)
-            limit = limit - 8 - encoding.length  # minus the =?...?Q?...?= part, the possible leading white-space, and the name of the encoding
-          end
-          # Remove the word from the queue ...
-          @unfolded_line.shift
-          # ... add it in encoded form to the current line
-          line << " " unless line.empty?
-          encoded_word_safify!(encoded_word) if encoded
-          line << encoded_word          
-        end
-        # Add leading whitespace if both this and the last line were encoded, because whitespace between two encoded-words is ignored when decoding
-        line = " " + line if encoded && @folded_line.last && @folded_line.last.index('=?') == 0
-        # Encode the line if necessary
-        line = "=?#{encoding}?Q?#{line.gsub(/ /, '_')}?=" if encoded
-        # Add the line to the output and reset the prepend
-        @folded_line << line
-        prepend = 0
-=======
-      folded_lines.each do |line|
-        if (result[index] + line).length < 77
-          result[index] << " " + line
-        else
-          result[index] << "\r\n\s"
-          index += 1
-          result[index] = line
-        end
-      end
-      result.join
     end
 
     def fold(prepend = 0) # :nodoc:
@@ -204,7 +153,6 @@
       else
         @folded_line << encode(@unfolded_line)
         @folded_line.flatten!
->>>>>>> 5ca4ebcc
       end
     end
         
